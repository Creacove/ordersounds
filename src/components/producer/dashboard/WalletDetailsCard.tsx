--- conflicted
+++ resolved
@@ -1,5 +1,3 @@
-<<<<<<< HEAD
-=======
 
 import {
   Card,
@@ -40,5 +38,4 @@
       </CardContent>
     </Card>
   );
-}
->>>>>>> 9605fe71
+}