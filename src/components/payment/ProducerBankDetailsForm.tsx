<<<<<<< HEAD
import { useState, useEffect, useRef } from "react"; // Import useRef
import { useForm } from "react-hook-form";
import { zodResolver } from "@hookform/resolvers/zod";
import * as z from "zod";
import { toast } from "@/components/ui/use-toast";
import { usePaystackSplit } from "@/hooks/payment/usePaystackSplit";
import { fetchSupportedBanks } from "@/utils/payment/paystackSplitUtils";
import { useAuth } from "@/context/AuthContext";
=======

import { useState, useEffect } from 'react';
import { useForm } from 'react-hook-form';
import { zodResolver } from '@hookform/resolvers/zod';
import * as z from 'zod';
import { useToast } from '@/hooks/use-toast';
import { usePaystackSplit } from '@/hooks/payment/usePaystackSplit';
import { fetchSupportedBanks } from '@/utils/payment/paystackSplitUtils';
import { useAuth } from '@/context/AuthContext';
>>>>>>> 804a8adf

import {
  Form,
  FormControl,
  FormDescription,
  FormField,
  FormItem,
  FormLabel,
  FormMessage,
<<<<<<< HEAD
} from "@/components/ui/form";
import { Button } from "@/components/ui/button";
import { Input } from "@/components/ui/input";
import {
  Select,
  SelectContent,
  SelectItem,
  SelectTrigger,
  SelectValue,
} from "@/components/ui/select";
import { Loader2, CheckCircle2, AlertCircle, PenLine } from "lucide-react";
import { supabase } from "@/lib/supabase";
=======
} from '@/components/ui/form';
import { Button } from '@/components/ui/button';
import { Input } from '@/components/ui/input';
import { Select, SelectContent, SelectItem, SelectTrigger, SelectValue } from '@/components/ui/select';
import { Loader2, CheckCircle2, AlertCircle, PenLine } from 'lucide-react';
import { supabase } from '@/integrations/supabase/client';
>>>>>>> 804a8adf

interface Bank {
  name: string;
  code: string;
  active: boolean;
  id: number;
}

interface ProducerBankDetailsFormProps {
  producerId: string;
  existingBankCode?: string;
  existingAccountNumber?: string;
  existingAccountName?: string;
  onSuccess?: () => void;
}

const formSchema = z.object({
  bank_code: z.string().min(1, "Bank selection is required"),
  account_number: z
    .string()
    .min(10, "Account number must be at least 10 digits"),
});

export function ProducerBankDetailsForm({
  producerId,
  existingBankCode,
  existingAccountNumber,
  existingAccountName,
  onSuccess,
}: ProducerBankDetailsFormProps) {
  // Always default to read-only mode if bank details exist
  const hasCompleteDetails = !!(existingBankCode && existingAccountNumber && existingAccountName);
  
  const [banks, setBanks] = useState<Bank[]>([]);
  const [isLoadingBanks, setIsLoadingBanks] = useState(false);
<<<<<<< HEAD
  const [isEditMode, setIsEditMode] = useState(true);

=======
  const [isEditMode, setIsEditMode] = useState(!hasCompleteDetails);
>>>>>>> 804a8adf
  const { user, updateProfile, updateUserInfo } = useAuth();
  const {
    isLoading,
    accountName,
    isVerifying,
    updateBankDetails,
    verifyBankAccount,
  } = usePaystackSplit();
  const { toast } = useToast();

  const form = useForm<z.infer<typeof formSchema>>({
    resolver: zodResolver(formSchema),
    defaultValues: {
      bank_code: existingBankCode || "",
      account_number: existingAccountNumber || "",
    },
  });

<<<<<<< HEAD
  const isFormReady = useRef(false); // Add a ref to track form readiness

  // Reset form when external props change
  useEffect(() => {
    if (
      isFormReady.current &&
      existingBankCode &&
      existingAccountNumber &&
      existingAccountName
    ) {
      form.reset({
        bank_code: existingBankCode,
        account_number: existingAccountNumber,
      });
      setIsEditMode(false);
    }
  }, [existingBankCode, existingAccountNumber, form, existingAccountName]);

  // Load banks on component mount
=======
  // Load banks only when in edit mode
>>>>>>> 804a8adf
  useEffect(() => {
    const loadBanks = async () => {
      setIsLoadingBanks(true);
      try {
        const banksList = await fetchSupportedBanks();
        // Filter only active banks
        const activeBanks = banksList.filter((bank: Bank) => bank.active);
        setBanks(
          activeBanks.sort((a: Bank, b: Bank) => a.name.localeCompare(b.name))
        );
      } catch (error) {
<<<<<<< HEAD
        console.error("Error loading banks:", error);
        toast.error("Failed to load bank list. Please try again later.");
=======
        console.error('Error loading banks:', error);
        toast({
          title: "Error",
          description: 'Failed to load bank list. Please try again later.',
          variant: "destructive"
        });
>>>>>>> 804a8adf
      } finally {
        setIsLoadingBanks(false);
      }
    };

<<<<<<< HEAD
    loadBanks();
    isFormReady.current = true; // Set form as ready after initial setup
  }, []);
=======
    if (isEditMode) {
      loadBanks();
    }
  }, [toast, isEditMode]);
>>>>>>> 804a8adf

  // Verify account number when changed
  const onAccountChange = async (bankCode: string, accountNumber: string) => {
    if (bankCode && accountNumber && accountNumber.length >= 10) {
      await verifyBankAccount(accountNumber, bankCode);
    }
  };

  const onSubmit = async (values: z.infer<typeof formSchema>) => {
    if (!user) {
<<<<<<< HEAD
      toast.error("User session not found");
=======
      toast({
        title: "Error",
        description: 'User session not found',
        variant: "destructive"
      });
>>>>>>> 804a8adf
      return;
    }

    // Verify the account first
    const isVerified = await verifyBankAccount(
      values.account_number,
      values.bank_code
    );

    if (!isVerified) {
<<<<<<< HEAD
      toast.error(
        "Bank account verification failed. Please check your details."
      );
=======
      toast({
        title: "Error",
        description: 'Bank account verification failed. Please check your details.',
        variant: "destructive"
      });
>>>>>>> 804a8adf
      return;
    }

    try {
      // First, update the database directly
      const { error } = await supabase
        .from("users")
        .update({
          bank_code: values.bank_code,
          account_number: values.account_number,
          verified_account_name: accountName,
        })
        .eq("id", producerId);

      if (error) {
        console.error("Error updating bank details in database:", error);
        throw new Error("Failed to update bank details in database");
      }

      // Create updated user object immutably
      const updatedUser = {
        ...user,
        bank_code: values.bank_code,
        account_number: values.account_number,
        verified_account_name: accountName,
      };

      // Update local user context
      if (updateUserInfo) {
        // This directly updates the user context without an API call
        updateUserInfo(updatedUser);
      } else if (updateProfile) {
        // Fallback to updateProfile if updateUserInfo is not available
        await updateProfile(updatedUser);
      }

      // Only try to create/update Paystack subaccount if specifically needed
      try {
        await updateBankDetails(producerId, {
          bank_code: values.bank_code,
          account_number: values.account_number,
        });
      } catch (splitError) {
        console.error("Error updating Paystack split account:", splitError);
        // Continue even if Paystack update fails - we've updated the database
      }

      setIsEditMode(false);

      toast({
        title: "Success",
        description: 'Bank details saved successfully',
      });

      if (onSuccess) {
        onSuccess();
      }
    } catch (error) {
<<<<<<< HEAD
      console.error("Error saving bank details:", error);
      toast.error("Failed to save bank details. Please try again.");
    }
  };

  if (
    !isEditMode &&
    existingAccountName &&
    existingBankCode &&
    existingAccountNumber
  ) {
=======
      console.error('Error saving bank details:', error);
      toast({
        title: "Error",
        description: 'Failed to save bank details. Please try again.',
        variant: "destructive"
      });
    }
  };

  // Find bank name from bank code
  const getBankNameFromCode = (code: string | undefined): string => {
    if (!code) return "Your Bank";
    const bank = banks.find(b => b.code === code);
    return bank ? bank.name : "Bank Account";
  };

  // Format account number to show only last 4 digits
  const formatAccountNumber = (accountNumber: string | undefined): string => {
    if (!accountNumber) return "";
    return accountNumber.slice(-4).padStart(accountNumber.length, '*');
  };

  // Always check for complete bank details first - this is our absolute priority
  if (hasCompleteDetails && !isEditMode) {
>>>>>>> 804a8adf
    // Show read-only view of bank details with edit button
    return (
      <div className="space-y-4">
        <div className="bg-green-50 border border-green-200 rounded-lg p-4">
          <div className="flex justify-between items-start">
            <div>
              <h3 className="text-base font-medium text-green-800 flex items-center gap-2">
                <CheckCircle2 className="h-5 w-5 text-green-600" />
                Bank Account Connected
              </h3>
              <p className="text-sm text-green-700 mt-1">
                {getBankNameFromCode(existingBankCode)} Account {existingAccountName}
              </p>
              <p className="text-xs text-green-600 mt-1">
<<<<<<< HEAD
                Account Number:{" "}
                {existingAccountNumber &&
                  existingAccountNumber
                    .slice(-4)
                    .padStart(existingAccountNumber.length, "*")}
=======
                Account Number: {formatAccountNumber(existingAccountNumber)}
>>>>>>> 804a8adf
              </p>
            </div>
            <Button
              variant="outline"
              size="sm"
              onClick={() => setIsEditMode(true)}
              className="flex items-center gap-1"
            >
              <PenLine className="h-3 w-3" />
              <span>Edit Bank Details</span>
            </Button>
          </div>
        </div>
      </div>
    );
  }

  // Show form for editing/adding bank details
  return (
    <div className="w-full">
      <Form {...form}>
        <form onSubmit={form.handleSubmit(onSubmit)} className="space-y-6">
          <FormField
            control={form.control}
            name="bank_code"
            render={({ field }) => (
              <FormItem>
                <FormLabel>Bank Name</FormLabel>
                <Select
                  disabled={isLoadingBanks || isLoading}
                  onValueChange={(value) => {
                    field.onChange(value);
                    const accountNumber = form.getValues("account_number");
                    if (accountNumber) {
                      onAccountChange(value, accountNumber);
                    }
                  }}
                  value={field.value} // Use value instead of defaultValue
                >
                  <FormControl>
                    <SelectTrigger>
                      <SelectValue placeholder="Select your bank" />
                    </SelectTrigger>
                  </FormControl>
                  <SelectContent className="max-h-80">
                    {isLoadingBanks ? (
                      <div className="flex items-center justify-center py-2">
                        <Loader2 className="h-4 w-4 animate-spin mr-2" />
                        <span>Loading banks...</span>
                      </div>
                    ) : (
                      banks.map((bank) => (
                        <SelectItem key={bank.code} value={bank.code}>
                          {bank.name}
                        </SelectItem>
                      ))
                    )}
                  </SelectContent>
                </Select>
                <FormMessage />
              </FormItem>
            )}
          />

          <FormField
            control={form.control}
            name="account_number"
            render={({ field }) => (
              <FormItem>
                <FormLabel>Account Number</FormLabel>
                <FormControl>
                  <Input
                    placeholder="Enter 10-digit account number"
                    {...field}
                    disabled={isLoading}
                    onChange={(e) => {
                      field.onChange(e);
                      const bankCode = form.getValues("bank_code");
                      if (bankCode && e.target.value.length >= 10) {
                        onAccountChange(bankCode, e.target.value);
                      }
                    }}
                  />
                </FormControl>
                <FormMessage />
              </FormItem>
            )}
          />

          {/* Account name verification result */}
          {(isVerifying || accountName || existingAccountName) && (
            <div
              className={`p-3 rounded-md ${
                isVerifying
                  ? "bg-blue-50 border border-blue-200"
                  : accountName
                  ? "bg-green-50 border border-green-200"
                  : "bg-amber-50 border border-amber-200"
              }`}
            >
              <div className="flex items-center gap-2">
                {isVerifying ? (
                  <>
                    <Loader2 className="h-4 w-4 animate-spin text-blue-500" />
                    <span className="text-sm text-blue-600">
                      Verifying account details...
                    </span>
                  </>
                ) : accountName ? (
                  <>
                    <CheckCircle2 className="h-4 w-4 text-green-500" />
                    <span className="text-sm text-green-600">
                      Account Name: {accountName}
                    </span>
                  </>
                ) : existingAccountName ? (
                  <>
                    <CheckCircle2 className="h-4 w-4 text-amber-500" />
                    <span className="text-sm text-amber-600">
                      Account Name: {existingAccountName}
                    </span>
                  </>
                ) : (
                  <>
                    <AlertCircle className="h-4 w-4 text-red-500" />
                    <span className="text-sm text-red-600">
                      Account verification failed
                    </span>
                  </>
                )}
              </div>
            </div>
          )}

          <FormDescription className="text-xs">
            Your bank details are securely encrypted and only used for payment
            processing. Please ensure your account details are correct to avoid
            payment issues.
          </FormDescription>

          <div className="flex justify-end space-x-2">
<<<<<<< HEAD
            {existingBankCode && (
              <Button
                type="button"
                variant="outline"
                onClick={() => setIsEditMode(false)}
              >
=======
            {hasCompleteDetails && (
              <Button type="button" variant="outline" onClick={() => setIsEditMode(false)}>
>>>>>>> 804a8adf
                Cancel
              </Button>
            )}
            <Button
              type="submit"
              disabled={isLoading || isVerifying}
              className="relative"
            >
              {isLoading && (
                <div className="absolute inset-0 flex items-center justify-center">
                  <Loader2 className="h-4 w-4 animate-spin" />
                </div>
              )}
              <span className={isLoading ? "opacity-0" : ""}>
                {existingBankCode ? "Save Changes" : "Save Bank Details"}
              </span>
            </Button>
          </div>
        </form>
      </Form>
    </div>
  );
}<|MERGE_RESOLUTION|>--- conflicted
+++ resolved
@@ -1,23 +1,11 @@
-<<<<<<< HEAD
-import { useState, useEffect, useRef } from "react"; // Import useRef
+import { useState, useEffect } from "react";
 import { useForm } from "react-hook-form";
 import { zodResolver } from "@hookform/resolvers/zod";
 import * as z from "zod";
-import { toast } from "@/components/ui/use-toast";
+import { useToast } from "@/hooks/use-toast";
 import { usePaystackSplit } from "@/hooks/payment/usePaystackSplit";
 import { fetchSupportedBanks } from "@/utils/payment/paystackSplitUtils";
 import { useAuth } from "@/context/AuthContext";
-=======
-
-import { useState, useEffect } from 'react';
-import { useForm } from 'react-hook-form';
-import { zodResolver } from '@hookform/resolvers/zod';
-import * as z from 'zod';
-import { useToast } from '@/hooks/use-toast';
-import { usePaystackSplit } from '@/hooks/payment/usePaystackSplit';
-import { fetchSupportedBanks } from '@/utils/payment/paystackSplitUtils';
-import { useAuth } from '@/context/AuthContext';
->>>>>>> 804a8adf
 
 import {
   Form,
@@ -27,7 +15,6 @@
   FormItem,
   FormLabel,
   FormMessage,
-<<<<<<< HEAD
 } from "@/components/ui/form";
 import { Button } from "@/components/ui/button";
 import { Input } from "@/components/ui/input";
@@ -39,15 +26,7 @@
   SelectValue,
 } from "@/components/ui/select";
 import { Loader2, CheckCircle2, AlertCircle, PenLine } from "lucide-react";
-import { supabase } from "@/lib/supabase";
-=======
-} from '@/components/ui/form';
-import { Button } from '@/components/ui/button';
-import { Input } from '@/components/ui/input';
-import { Select, SelectContent, SelectItem, SelectTrigger, SelectValue } from '@/components/ui/select';
-import { Loader2, CheckCircle2, AlertCircle, PenLine } from 'lucide-react';
-import { supabase } from '@/integrations/supabase/client';
->>>>>>> 804a8adf
+import { supabase } from "@/integrations/supabase/client";
 
 interface Bank {
   name: string;
@@ -79,16 +58,15 @@
   onSuccess,
 }: ProducerBankDetailsFormProps) {
   // Always default to read-only mode if bank details exist
-  const hasCompleteDetails = !!(existingBankCode && existingAccountNumber && existingAccountName);
-  
+  const hasCompleteDetails = !!(
+    existingBankCode &&
+    existingAccountNumber &&
+    existingAccountName
+  );
+
   const [banks, setBanks] = useState<Bank[]>([]);
   const [isLoadingBanks, setIsLoadingBanks] = useState(false);
-<<<<<<< HEAD
-  const [isEditMode, setIsEditMode] = useState(true);
-
-=======
   const [isEditMode, setIsEditMode] = useState(!hasCompleteDetails);
->>>>>>> 804a8adf
   const { user, updateProfile, updateUserInfo } = useAuth();
   const {
     isLoading,
@@ -107,29 +85,7 @@
     },
   });
 
-<<<<<<< HEAD
-  const isFormReady = useRef(false); // Add a ref to track form readiness
-
-  // Reset form when external props change
-  useEffect(() => {
-    if (
-      isFormReady.current &&
-      existingBankCode &&
-      existingAccountNumber &&
-      existingAccountName
-    ) {
-      form.reset({
-        bank_code: existingBankCode,
-        account_number: existingAccountNumber,
-      });
-      setIsEditMode(false);
-    }
-  }, [existingBankCode, existingAccountNumber, form, existingAccountName]);
-
-  // Load banks on component mount
-=======
   // Load banks only when in edit mode
->>>>>>> 804a8adf
   useEffect(() => {
     const loadBanks = async () => {
       setIsLoadingBanks(true);
@@ -141,32 +97,21 @@
           activeBanks.sort((a: Bank, b: Bank) => a.name.localeCompare(b.name))
         );
       } catch (error) {
-<<<<<<< HEAD
         console.error("Error loading banks:", error);
-        toast.error("Failed to load bank list. Please try again later.");
-=======
-        console.error('Error loading banks:', error);
         toast({
           title: "Error",
-          description: 'Failed to load bank list. Please try again later.',
-          variant: "destructive"
+          description: "Failed to load bank list. Please try again later.",
+          variant: "destructive",
         });
->>>>>>> 804a8adf
       } finally {
         setIsLoadingBanks(false);
       }
     };
 
-<<<<<<< HEAD
-    loadBanks();
-    isFormReady.current = true; // Set form as ready after initial setup
-  }, []);
-=======
     if (isEditMode) {
       loadBanks();
     }
   }, [toast, isEditMode]);
->>>>>>> 804a8adf
 
   // Verify account number when changed
   const onAccountChange = async (bankCode: string, accountNumber: string) => {
@@ -177,15 +122,11 @@
 
   const onSubmit = async (values: z.infer<typeof formSchema>) => {
     if (!user) {
-<<<<<<< HEAD
-      toast.error("User session not found");
-=======
       toast({
         title: "Error",
-        description: 'User session not found',
-        variant: "destructive"
+        description: "User session not found",
+        variant: "destructive",
       });
->>>>>>> 804a8adf
       return;
     }
 
@@ -196,17 +137,12 @@
     );
 
     if (!isVerified) {
-<<<<<<< HEAD
-      toast.error(
-        "Bank account verification failed. Please check your details."
-      );
-=======
       toast({
         title: "Error",
-        description: 'Bank account verification failed. Please check your details.',
-        variant: "destructive"
+        description:
+          "Bank account verification failed. Please check your details.",
+        variant: "destructive",
       });
->>>>>>> 804a8adf
       return;
     }
 
@@ -258,31 +194,18 @@
 
       toast({
         title: "Success",
-        description: 'Bank details saved successfully',
+        description: "Bank details saved successfully",
       });
 
       if (onSuccess) {
         onSuccess();
       }
     } catch (error) {
-<<<<<<< HEAD
       console.error("Error saving bank details:", error);
-      toast.error("Failed to save bank details. Please try again.");
-    }
-  };
-
-  if (
-    !isEditMode &&
-    existingAccountName &&
-    existingBankCode &&
-    existingAccountNumber
-  ) {
-=======
-      console.error('Error saving bank details:', error);
       toast({
         title: "Error",
-        description: 'Failed to save bank details. Please try again.',
-        variant: "destructive"
+        description: "Failed to save bank details. Please try again.",
+        variant: "destructive",
       });
     }
   };
@@ -290,19 +213,18 @@
   // Find bank name from bank code
   const getBankNameFromCode = (code: string | undefined): string => {
     if (!code) return "Your Bank";
-    const bank = banks.find(b => b.code === code);
+    const bank = banks.find((b) => b.code === code);
     return bank ? bank.name : "Bank Account";
   };
 
   // Format account number to show only last 4 digits
   const formatAccountNumber = (accountNumber: string | undefined): string => {
     if (!accountNumber) return "";
-    return accountNumber.slice(-4).padStart(accountNumber.length, '*');
+    return accountNumber.slice(-4).padStart(accountNumber.length, "*");
   };
 
   // Always check for complete bank details first - this is our absolute priority
   if (hasCompleteDetails && !isEditMode) {
->>>>>>> 804a8adf
     // Show read-only view of bank details with edit button
     return (
       <div className="space-y-4">
@@ -314,18 +236,11 @@
                 Bank Account Connected
               </h3>
               <p className="text-sm text-green-700 mt-1">
-                {getBankNameFromCode(existingBankCode)} Account {existingAccountName}
+                {getBankNameFromCode(existingBankCode)} Account{" "}
+                {existingAccountName}
               </p>
               <p className="text-xs text-green-600 mt-1">
-<<<<<<< HEAD
-                Account Number:{" "}
-                {existingAccountNumber &&
-                  existingAccountNumber
-                    .slice(-4)
-                    .padStart(existingAccountNumber.length, "*")}
-=======
                 Account Number: {formatAccountNumber(existingAccountNumber)}
->>>>>>> 804a8adf
               </p>
             </div>
             <Button
@@ -467,17 +382,12 @@
           </FormDescription>
 
           <div className="flex justify-end space-x-2">
-<<<<<<< HEAD
-            {existingBankCode && (
+            {hasCompleteDetails && (
               <Button
                 type="button"
                 variant="outline"
                 onClick={() => setIsEditMode(false)}
               >
-=======
-            {hasCompleteDetails && (
-              <Button type="button" variant="outline" onClick={() => setIsEditMode(false)}>
->>>>>>> 804a8adf
                 Cancel
               </Button>
             )}
