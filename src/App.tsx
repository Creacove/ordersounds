
import React from "react";
import { Toaster } from "@/components/ui/toaster";
import { Toaster as Sonner } from "@/components/ui/sonner";
import { TooltipProvider } from "@/components/ui/tooltip";
import { QueryClient, QueryClientProvider } from "@tanstack/react-query";
import { Routes, Route, Navigate, useLocation } from "react-router-dom";
import { AuthProvider } from "@/context/AuthContext";
import { CartProvider } from "@/context/CartContext";
import { PlayerProvider } from "@/context/PlayerContext";
import { SidebarProvider } from "@/components/ui/sidebar";
import { ScrollToTop } from "@/components/utils/ScrollToTop";

// Direct imports instead of lazy loading
import Home from "./pages/buyer/Home";
import NotFound from "./pages/NotFound";
import Login from "./pages/auth/Login";
import Signup from "./pages/auth/Signup";
import ResetPassword from "./pages/auth/ResetPassword";
import AuthCallback from "./pages/auth/Callback";
import ProducerActivation from "./pages/auth/ProducerActivation";
import Library from "./pages/buyer/Library";
import Trending from "./pages/buyer/Trending";
import New from "./pages/buyer/New";
import Playlists from "./pages/buyer/Playlists";
import Genres from "./pages/buyer/Genres";
import Producers from "./pages/buyer/Producers";
import Charts from "./pages/buyer/Charts";
import Orders from "./pages/buyer/Orders";
import Cart from "./pages/buyer/Cart";
import Search from "./pages/buyer/Search";
import Settings from "./pages/user/Settings";
import ProducerSettings from "./pages/producer/Settings";
import Contact from "./pages/Contact";
import BuyerProfile from "./pages/buyer/BuyerProfile";
import ProducerProfile from "./pages/producer/ProducerProfile";
import BeatDetail from "./pages/buyer/BeatDetail";
import ProducerDashboard from "./pages/producer/Dashboard";
import UploadBeat from "./pages/producer/UploadBeat";
import ProducerBeats from "./pages/producer/Beats";
import Royalties from "./pages/producer/Royalties";
import ProtectedProducerRoute from "./components/auth/ProtectedProducerRoute";

// Add custom wallet styles
import '@solana/wallet-adapter-react-ui/styles.css';
import './wallet-button.css';
import { WalletAdapterNetwork } from "@solana/wallet-adapter-base";
import SolanaWalletProvider from "./components/wallet/SolanaWalletProvider";

// Configure QueryClient with optimized settings for less API stress
const queryClient = new QueryClient({
  defaultOptions: {
    queries: {
      refetchOnWindowFocus: false,
      retry: 0, // Disable retries - user will manually refresh
      staleTime: 10 * 60 * 1000, // 10 minutes stale time
      gcTime: 60 * 60 * 1000, // 1 hour garbage collection
      networkMode: 'online', // Only fetch when online
    },
  },
});

// Helper component for dynamic redirect
const PlaylistRedirect = () => {
  const location = useLocation();
  const playlistId = location.pathname.split("/").pop();
  return <Navigate to={`/playlists/${playlistId}`} replace />;
};

// Wrapper component to ensure proper context nesting
const AppContent = () => (
  <AuthProvider>
<<<<<<< HEAD
    <SolanaWalletProvider>
      <CartProvider>
        <PlayerProvider>
          <SidebarProvider>
            <ScrollToTop />
            <Toaster />
            <Sonner position="top-right" expand={true} closeButton={true} />
            <Routes>
              {/* Public Routes */}
              <Route path="/" element={<Home />} />
              <Route path="/trending" element={<Trending />} />
              <Route path="/new" element={<New />} />
              <Route path="/playlists" element={<Playlists />} />
              <Route path="/playlists/:playlistId" element={<Playlists />} />
              <Route path="/playlist/:playlistId" element={<PlaylistRedirect />} />
              <Route path="/genres" element={<Genres />} />
              <Route path="/producers" element={<Producers />} />
              <Route path="/charts" element={<Charts />} />
              <Route path="/search" element={<Search />} />
              <Route path="/contact" element={<Contact />} />
              <Route path="/cart" element={<Cart />} />
              <Route path="/beat/:beatId" element={<BeatDetail />} />

              {/* Profile Routes */}
              <Route path="/buyer/:buyerId" element={<BuyerProfile />} />
              <Route path="/producer/:producerId" element={<ProducerProfile />} />

              {/* Auth Routes */}
              <Route path="/login" element={<Login />} />
              <Route path="/signup" element={<Signup />} />
              <Route path="/reset-password" element={<ResetPassword />} />
              <Route path="/auth/callback" element={<AuthCallback />} />
              <Route path="/settings" element={<Settings />} />
              <Route path="/producer-activation" element={<ProducerActivation />} />

              {/* Library Routes */}
              <Route path="/library" element={<Library />} />
              <Route path="/buyer/library" element={<Navigate to="/library" replace />} />
              <Route path="/favorites" element={<Library />} />
              <Route path="/purchased" element={<Navigate to="/library" replace />} />
              <Route path="/my-playlists" element={<Library />} />
              <Route path="/my-playlists/:playlistId" element={<Library />} />
              <Route path="/orders" element={<Orders />} />

              {/* Producer Routes */}
              <Route path="/producer/dashboard" element={<ProtectedProducerRoute><ProducerDashboard /></ProtectedProducerRoute>} />
              <Route path="/producer/upload" element={<ProtectedProducerRoute><UploadBeat /></ProtectedProducerRoute>} />
              <Route path="/producer/beats" element={<ProtectedProducerRoute><ProducerBeats /></ProtectedProducerRoute>} />
              <Route path="/producer/royalties" element={<ProtectedProducerRoute><Royalties /></ProtectedProducerRoute>} />
              <Route path="/producer/settings" element={<ProtectedProducerRoute><ProducerSettings /></ProtectedProducerRoute>} />

              {/* Catch-all Route */}
              <Route path="*" element={<NotFound />} />
            </Routes>
          </SidebarProvider>
        </PlayerProvider>
      </CartProvider>
    </SolanaWalletProvider>
=======
    <CartProvider>
      <PlayerProvider>
        <SidebarProvider>
          <ScrollToTop />
          <Toaster />
          <Sonner position="top-right" expand={true} closeButton={true} />
          <Routes>
            {/* Public Routes */}
            <Route path="/" element={<Home />} />
            <Route path="/trending" element={<Trending />} />
            <Route path="/new" element={<New />} />
            <Route path="/playlists" element={<Playlists />} />
            <Route path="/playlists/:playlistId" element={<Playlists />} />
            <Route path="/playlist/:playlistId" element={<PlaylistRedirect />} />
            <Route path="/genres" element={<Genres />} />
            <Route path="/producers" element={<Producers />} />
            <Route path="/charts" element={<Charts />} />
            <Route path="/search" element={<Search />} />
            <Route path="/contact" element={<Contact />} />
            <Route path="/cart" element={<Cart />} />
            <Route path="/beat/:beatId" element={<BeatDetail />} />

            {/* Profile Routes */}
            <Route path="/buyer/:buyerId" element={<BuyerProfile />} />
            <Route path="/producer/:producerId" element={<ProducerProfile />} />

            {/* Auth Routes */}
            <Route path="/login" element={<Login />} />
            <Route path="/signup" element={<Signup />} />
            <Route path="/reset-password" element={<ResetPassword />} />
            <Route path="/auth/callback" element={<AuthCallback />} />
            <Route path="/settings" element={<Settings />} />
            <Route path="/producer-activation" element={<ProducerActivation />} />

            {/* Library Routes */}
            <Route path="/library" element={<Library />} />
            <Route path="/buyer/library" element={<Navigate to="/library" replace />} />
            <Route path="/favorites" element={<Library />} />
            <Route path="/purchased" element={<Navigate to="/library" replace />} />
            <Route path="/my-playlists" element={<Library />} />
            <Route path="/my-playlists/:playlistId" element={<Library />} />
            <Route path="/orders" element={<Orders />} />

            {/* Producer Routes */}
            <Route path="/producer/dashboard" element={<ProtectedProducerRoute><ProducerDashboard /></ProtectedProducerRoute>} />
            <Route path="/producer/upload" element={<ProtectedProducerRoute><UploadBeat /></ProtectedProducerRoute>} />
            <Route path="/producer/beats" element={<ProtectedProducerRoute><ProducerBeats /></ProtectedProducerRoute>} />
            <Route path="/producer/royalties" element={<ProtectedProducerRoute><Royalties /></ProtectedProducerRoute>} />
            <Route path="/producer/settings" element={<ProtectedProducerRoute><ProducerSettings /></ProtectedProducerRoute>} />

            {/* Catch-all Route */}
            <Route path="*" element={<NotFound />} />
          </Routes>
        </SidebarProvider>
      </PlayerProvider>
    </CartProvider>
>>>>>>> 9605fe71
  </AuthProvider>
);

const App = () => (
  <QueryClientProvider client={queryClient}>
<<<<<<< HEAD
    <BrowserRouter>
      <TooltipProvider>
        <AppContent />
      </TooltipProvider>
    </BrowserRouter>
=======
    <TooltipProvider>
      <AppContent />
    </TooltipProvider>
>>>>>>> 9605fe71
  </QueryClientProvider>
);

export default App;<|MERGE_RESOLUTION|>--- conflicted
+++ resolved
@@ -70,66 +70,6 @@
 // Wrapper component to ensure proper context nesting
 const AppContent = () => (
   <AuthProvider>
-<<<<<<< HEAD
-    <SolanaWalletProvider>
-      <CartProvider>
-        <PlayerProvider>
-          <SidebarProvider>
-            <ScrollToTop />
-            <Toaster />
-            <Sonner position="top-right" expand={true} closeButton={true} />
-            <Routes>
-              {/* Public Routes */}
-              <Route path="/" element={<Home />} />
-              <Route path="/trending" element={<Trending />} />
-              <Route path="/new" element={<New />} />
-              <Route path="/playlists" element={<Playlists />} />
-              <Route path="/playlists/:playlistId" element={<Playlists />} />
-              <Route path="/playlist/:playlistId" element={<PlaylistRedirect />} />
-              <Route path="/genres" element={<Genres />} />
-              <Route path="/producers" element={<Producers />} />
-              <Route path="/charts" element={<Charts />} />
-              <Route path="/search" element={<Search />} />
-              <Route path="/contact" element={<Contact />} />
-              <Route path="/cart" element={<Cart />} />
-              <Route path="/beat/:beatId" element={<BeatDetail />} />
-
-              {/* Profile Routes */}
-              <Route path="/buyer/:buyerId" element={<BuyerProfile />} />
-              <Route path="/producer/:producerId" element={<ProducerProfile />} />
-
-              {/* Auth Routes */}
-              <Route path="/login" element={<Login />} />
-              <Route path="/signup" element={<Signup />} />
-              <Route path="/reset-password" element={<ResetPassword />} />
-              <Route path="/auth/callback" element={<AuthCallback />} />
-              <Route path="/settings" element={<Settings />} />
-              <Route path="/producer-activation" element={<ProducerActivation />} />
-
-              {/* Library Routes */}
-              <Route path="/library" element={<Library />} />
-              <Route path="/buyer/library" element={<Navigate to="/library" replace />} />
-              <Route path="/favorites" element={<Library />} />
-              <Route path="/purchased" element={<Navigate to="/library" replace />} />
-              <Route path="/my-playlists" element={<Library />} />
-              <Route path="/my-playlists/:playlistId" element={<Library />} />
-              <Route path="/orders" element={<Orders />} />
-
-              {/* Producer Routes */}
-              <Route path="/producer/dashboard" element={<ProtectedProducerRoute><ProducerDashboard /></ProtectedProducerRoute>} />
-              <Route path="/producer/upload" element={<ProtectedProducerRoute><UploadBeat /></ProtectedProducerRoute>} />
-              <Route path="/producer/beats" element={<ProtectedProducerRoute><ProducerBeats /></ProtectedProducerRoute>} />
-              <Route path="/producer/royalties" element={<ProtectedProducerRoute><Royalties /></ProtectedProducerRoute>} />
-              <Route path="/producer/settings" element={<ProtectedProducerRoute><ProducerSettings /></ProtectedProducerRoute>} />
-
-              {/* Catch-all Route */}
-              <Route path="*" element={<NotFound />} />
-            </Routes>
-          </SidebarProvider>
-        </PlayerProvider>
-      </CartProvider>
-    </SolanaWalletProvider>
-=======
     <CartProvider>
       <PlayerProvider>
         <SidebarProvider>
@@ -186,23 +126,14 @@
         </SidebarProvider>
       </PlayerProvider>
     </CartProvider>
->>>>>>> 9605fe71
   </AuthProvider>
 );
 
 const App = () => (
   <QueryClientProvider client={queryClient}>
-<<<<<<< HEAD
-    <BrowserRouter>
-      <TooltipProvider>
-        <AppContent />
-      </TooltipProvider>
-    </BrowserRouter>
-=======
     <TooltipProvider>
       <AppContent />
     </TooltipProvider>
->>>>>>> 9605fe71
   </QueryClientProvider>
 );
 
