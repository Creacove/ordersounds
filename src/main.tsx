
import React from 'react'
import { createRoot } from 'react-dom/client'
import { BrowserRouter } from 'react-router-dom'
import App from './App.tsx'
import './index.css'
import SolanaWalletProvider from './components/wallet/SolanaWalletProvider.tsx'


//Polyfills for Solana wallet adapter
import { Buffer } from 'buffer';
window.Buffer = Buffer;

const rootElement = document.getElementById("root");
if (!rootElement) throw new Error('Root element not found');

const root = createRoot(rootElement);
root.render(
  <BrowserRouter>
    <SolanaWalletProvider>
      <App />
    </SolanaWalletProvider>
  </BrowserRouter>
<<<<<<< HEAD
);


createRoot(document.getElementById("root")!).render(<App />);
=======
);
>>>>>>> 9605fe71
<|MERGE_RESOLUTION|>--- conflicted
+++ resolved
@@ -21,11 +21,4 @@
       <App />
     </SolanaWalletProvider>
   </BrowserRouter>
-<<<<<<< HEAD
-);
-
-
-createRoot(document.getElementById("root")!).render(<App />);
-=======
-);
->>>>>>> 9605fe71
+);