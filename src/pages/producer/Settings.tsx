import { useEffect, useState } from "react";
import { MainLayout } from "@/components/layout/MainLayout";
import { useAuth } from "@/context/AuthContext";
import { useNavigate } from "react-router-dom";
import { Button } from "@/components/ui/button";
import {
  Card,
  CardContent,
  CardDescription,
  CardHeader,
  CardTitle,
} from "@/components/ui/card";
import { Tabs, TabsContent, TabsList, TabsTrigger } from "@/components/ui/tabs";
import { cn } from "@/lib/utils";
import { useIsMobile } from "@/hooks/use-mobile";
import { ProducerBankDetailsForm } from "@/components/payment/ProducerBankDetailsForm";
import { supabase } from "@/integrations/supabase/client";
import { Bell, Settings as SettingsIcon, DollarSign, User, KeyRound } from "lucide-react";
import { ProfileForm } from "@/components/producer/settings/ProfileForm";
import { ProfilePictureUploader } from "@/components/producer/settings/ProfilePictureUploader";
import { PaymentStatsSection } from "@/components/producer/settings/PaymentStatsSection";
import { PreferencesForm } from "@/components/producer/settings/PreferencesForm";
import { Input } from "@/components/ui/input";
import { Label } from "@/components/ui/label";
import { toast } from "sonner";

export default function ProducerSettings() {
  const { user } = useAuth();
  const navigate = useNavigate();
  const isMobile = useIsMobile();
  const [producerSettings, setProducerSettings] = useState<{
    emailNotifications: boolean;
    pushNotifications: boolean;
    smsNotifications: boolean;
    darkMode: boolean;
    autoPlayPreviews: boolean;
  }>({
    emailNotifications: true,
    pushNotifications: true,
    smsNotifications: false,
    darkMode: false,
    autoPlayPreviews: true,
  });
<<<<<<< HEAD
  const [producerData, setProducerData] = useState<any>(null);

=======
  
  // Password change state
  const [currentPassword, setCurrentPassword] = useState("");
  const [newPassword, setNewPassword] = useState("");
  const [confirmPassword, setConfirmPassword] = useState("");
  const [isChangingPassword, setIsChangingPassword] = useState(false);
  
>>>>>>> 2f432a96
  useEffect(() => {
    document.title = "Producer Settings | OrderSOUNDS";

    if (!user) {
      navigate("/login", { state: { from: "/producer/settings" } });
    } else if (user.role !== "producer") {
      navigate("/");
    }

    if (user?.settings) {
      try {
        const settings =
          typeof user.settings === "string"
            ? JSON.parse(user.settings)
            : user.settings;

        setProducerSettings({
          emailNotifications: settings.emailNotifications !== false,
          pushNotifications: settings.pushNotifications !== false,
          smsNotifications: settings.smsNotifications === true,
          darkMode: settings.darkMode === true,
          autoPlayPreviews: settings.autoPlayPreviews !== false,
        });
      } catch (e) {
        console.error("Error parsing user settings:", e);
      }
    }
  }, [user, navigate]);

  // Fetch producer data including bank details and subaccount info
  useEffect(() => {
    const fetchProducerData = async () => {
      if (!user) return;

      try {
        const { data, error } = await supabase
          .from("users")
          .select(
            "bank_code, account_number, verified_account_name, paystack_subaccount_code, paystack_split_code"
          )
          .eq("id", user.id)
          .single();

        if (error) {
          console.error("Error fetching producer data:", error);
          return;
        }

        setProducerData(data);
      } catch (error) {
        console.error("Error fetching producer data:", error);
      }
    };

    fetchProducerData();
  }, [user]);

  const handleBankDetailsSuccess = () => {
    // No need to reload the page
    if (user) {
      // Refresh the bank details data
      supabase
        .from("users")
        .select("bank_code, account_number, verified_account_name")
        .eq("id", user.id)
        .single()
        .then(({ data }) => {
          if (data) {
            console.log("Updated bank details:", data);
          }
        });
    }
  };

<<<<<<< HEAD
  if (!user || user.role !== "producer") {
=======
  const handlePasswordChange = async (e: React.FormEvent) => {
    e.preventDefault();
    
    // Validate passwords
    if (!currentPassword) {
      toast.error("Please enter your current password");
      return;
    }
    
    if (!newPassword) {
      toast.error("Please enter a new password");
      return;
    }
    
    if (newPassword.length < 8) {
      toast.error("New password must be at least 8 characters long");
      return;
    }
    
    if (!/[A-Z]/.test(newPassword)) {
      toast.error("New password must include at least one uppercase letter");
      return;
    }
    
    if (!/[0-9]/.test(newPassword)) {
      toast.error("New password must include at least one number");
      return;
    }
    
    if (!/[!@#$%^&*(),.?":{}|<>]/.test(newPassword)) {
      toast.error("New password must include at least one special character");
      return;
    }
    
    if (newPassword !== confirmPassword) {
      toast.error("New password and confirmation do not match");
      return;
    }
    
    try {
      setIsChangingPassword(true);
      
      // Verify current password by attempting to sign in
      if (!user?.email) {
        toast.error("Unable to verify your current session, please log in again");
        return;
      }
      
      const { error: signInError } = await supabase.auth.signInWithPassword({
        email: user.email,
        password: currentPassword
      });
      
      if (signInError) {
        toast.error("Current password is incorrect");
        setIsChangingPassword(false);
        return;
      }
      
      // Update the password
      const { error: updateError } = await supabase.auth.updateUser({
        password: newPassword
      });
      
      if (updateError) {
        toast.error(`Password update failed: ${updateError.message}`);
        setIsChangingPassword(false);
        return;
      }
      
      // Success
      toast.success("Password updated successfully");
      setCurrentPassword("");
      setNewPassword("");
      setConfirmPassword("");
      
    } catch (error) {
      console.error("Password change error:", error);
      toast.error("An error occurred while changing your password");
    } finally {
      setIsChangingPassword(false);
    }
  };

  if (!user || user.role !== 'producer') {
>>>>>>> 2f432a96
    return (
      <MainLayout>
        <div className="container py-16 pb-32">
          <div className="text-center">
            <h1 className="text-2xl font-bold mb-4">
              Producer Access Required
            </h1>
            <p className="text-base mb-4">
              You need to be logged in as a producer to access this page.
            </p>
            <Button onClick={() => navigate("/login")}>Login</Button>
          </div>
        </div>
      </MainLayout>
    );
  }

  return (
    <MainLayout>
      <div
        className={cn(
          "container py-6 md:py-8 pb-32",
          isMobile ? "mobile-content-padding" : ""
        )}
      >
        <h1 className="text-2xl md:text-3xl font-bold mb-6 md:mb-8">
          Producer Settings
        </h1>

        <Tabs defaultValue="profile" className="w-full">
          <TabsList className="grid w-full max-w-md grid-cols-4 mb-6 md:mb-8 overflow-hidden">
            <TabsTrigger value="profile" className="flex items-center gap-1">
              <User className="w-4 h-4" />
              <span>Profile</span>
            </TabsTrigger>
            <TabsTrigger value="payment" className="flex items-center gap-1">
              <DollarSign className="w-4 h-4" />
              <span>Payment</span>
            </TabsTrigger>
            <TabsTrigger
              value="preferences"
              className="flex items-center gap-1"
            >
              <Bell className="w-4 h-4" />
              <span>Preferences</span>
            </TabsTrigger>
            <TabsTrigger value="account" className="flex items-center gap-1">
              <KeyRound className="w-4 h-4" />
              <span>Account</span>
            </TabsTrigger>
          </TabsList>

          <TabsContent value="profile">
            <Card>
              <CardHeader>
                <CardTitle className="text-xl md:text-2xl">
                  Profile Information
                </CardTitle>
                <CardDescription className="text-sm md:text-base">
                  Update your producer profile information that will be visible
                  to buyers
                </CardDescription>
              </CardHeader>
              <CardContent className="space-y-4">
                <ProfilePictureUploader
                  avatarUrl={user.avatar_url || null}
                  displayName={user.producer_name || user.name || "User"}
                />

                <ProfileForm
                  initialProducerName={user.producer_name || user.name || ""}
                  initialBio={user.bio || ""}
                  initialLocation={user.country || ""}
                />
              </CardContent>
            </Card>
          </TabsContent>

          <TabsContent value="payment">
            <div className="space-y-6">
              <Card>
                <CardHeader>
                  <CardTitle className="text-xl md:text-2xl">
                    Payment Account
                  </CardTitle>
                  <CardDescription className="text-sm md:text-base">
                    Set up your bank account to receive earnings from your beat
                    sales
                  </CardDescription>
                </CardHeader>
                <CardContent>
                  <ProducerBankDetailsForm
                    producerId={user.id}
                    existingBankCode={producerData?.bank_code}
                    existingAccountNumber={producerData?.account_number}
                    existingAccountName={producerData?.verified_account_name}
                    onSuccess={handleBankDetailsSuccess}
                  />
                </CardContent>
              </Card>

              <PaymentStatsSection
                userId={user.id}
                hasVerifiedAccount={!!producerData?.verified_account_name}
                verifiedAccountName={producerData?.verified_account_name}
              />
            </div>
          </TabsContent>

          <TabsContent value="preferences">
            <Card>
              <CardHeader>
                <CardTitle className="text-xl md:text-2xl">
                  Preferences
                </CardTitle>
                <CardDescription className="text-sm md:text-base">
                  Customize your producer experience
                </CardDescription>
              </CardHeader>
              <CardContent>
                <PreferencesForm
                  initialEmailNotifications={
                    producerSettings.emailNotifications
                  }
                  initialPushNotifications={producerSettings.pushNotifications}
                  initialSmsNotifications={producerSettings.smsNotifications}
                  initialDarkMode={producerSettings.darkMode}
                  initialAutoPlayPreviews={producerSettings.autoPlayPreviews}
                />
              </CardContent>
            </Card>
          </TabsContent>

          <TabsContent value="account">
            <Card>
              <CardHeader>
                <CardTitle className="text-xl md:text-2xl">Account Security</CardTitle>
                <CardDescription className="text-sm md:text-base">
                  Change your password to keep your account secure
                </CardDescription>
              </CardHeader>
              <CardContent>
                <form onSubmit={handlePasswordChange} className="space-y-6">
                  <div className="space-y-4">
                    <div className="space-y-2">
                      <Label htmlFor="current-password">Current Password</Label>
                      <Input 
                        id="current-password"
                        type="password" 
                        value={currentPassword}
                        onChange={(e) => setCurrentPassword(e.target.value)}
                        placeholder="Enter your current password"
                        className="bg-background"
                      />
                    </div>
                    
                    <div className="space-y-2">
                      <Label htmlFor="new-password">New Password</Label>
                      <Input 
                        id="new-password"
                        type="password" 
                        value={newPassword}
                        onChange={(e) => setNewPassword(e.target.value)}
                        placeholder="Enter your new password"
                        className="bg-background"
                      />
                    </div>
                    
                    <div className="space-y-2">
                      <Label htmlFor="confirm-password">Confirm New Password</Label>
                      <Input 
                        id="confirm-password"
                        type="password" 
                        value={confirmPassword}
                        onChange={(e) => setConfirmPassword(e.target.value)}
                        placeholder="Confirm your new password"
                        className="bg-background"
                      />
                    </div>
                  </div>
                  
                  <div className="text-sm text-muted-foreground">
                    <p>Password requirements:</p>
                    <ul className="list-disc list-inside pl-2 mt-1 space-y-1">
                      <li>At least 8 characters long</li>
                      <li>At least one uppercase letter</li>
                      <li>At least one number</li>
                      <li>At least one special character</li>
                    </ul>
                  </div>
                  
                  <Button 
                    type="submit" 
                    disabled={isChangingPassword}
                    className="w-full md:w-auto"
                  >
                    {isChangingPassword ? "Updating Password..." : "Update Password"}
                  </Button>
                </form>
              </CardContent>
            </Card>
          </TabsContent>
        </Tabs>
      </div>
    </MainLayout>
  );
}<|MERGE_RESOLUTION|>--- conflicted
+++ resolved
@@ -15,7 +15,13 @@
 import { useIsMobile } from "@/hooks/use-mobile";
 import { ProducerBankDetailsForm } from "@/components/payment/ProducerBankDetailsForm";
 import { supabase } from "@/integrations/supabase/client";
-import { Bell, Settings as SettingsIcon, DollarSign, User, KeyRound } from "lucide-react";
+import {
+  Bell,
+  Settings as SettingsIcon,
+  DollarSign,
+  User,
+  KeyRound,
+} from "lucide-react";
 import { ProfileForm } from "@/components/producer/settings/ProfileForm";
 import { ProfilePictureUploader } from "@/components/producer/settings/ProfilePictureUploader";
 import { PaymentStatsSection } from "@/components/producer/settings/PaymentStatsSection";
@@ -41,18 +47,14 @@
     darkMode: false,
     autoPlayPreviews: true,
   });
-<<<<<<< HEAD
   const [producerData, setProducerData] = useState<any>(null);
 
-=======
-  
   // Password change state
   const [currentPassword, setCurrentPassword] = useState("");
   const [newPassword, setNewPassword] = useState("");
   const [confirmPassword, setConfirmPassword] = useState("");
   const [isChangingPassword, setIsChangingPassword] = useState(false);
-  
->>>>>>> 2f432a96
+
   useEffect(() => {
     document.title = "Producer Settings | OrderSOUNDS";
 
@@ -127,85 +129,83 @@
     }
   };
 
-<<<<<<< HEAD
-  if (!user || user.role !== "producer") {
-=======
   const handlePasswordChange = async (e: React.FormEvent) => {
     e.preventDefault();
-    
+
     // Validate passwords
     if (!currentPassword) {
       toast.error("Please enter your current password");
       return;
     }
-    
+
     if (!newPassword) {
       toast.error("Please enter a new password");
       return;
     }
-    
+
     if (newPassword.length < 8) {
       toast.error("New password must be at least 8 characters long");
       return;
     }
-    
+
     if (!/[A-Z]/.test(newPassword)) {
       toast.error("New password must include at least one uppercase letter");
       return;
     }
-    
+
     if (!/[0-9]/.test(newPassword)) {
       toast.error("New password must include at least one number");
       return;
     }
-    
+
     if (!/[!@#$%^&*(),.?":{}|<>]/.test(newPassword)) {
       toast.error("New password must include at least one special character");
       return;
     }
-    
+
     if (newPassword !== confirmPassword) {
       toast.error("New password and confirmation do not match");
       return;
     }
-    
+
     try {
       setIsChangingPassword(true);
-      
+
       // Verify current password by attempting to sign in
       if (!user?.email) {
-        toast.error("Unable to verify your current session, please log in again");
+        toast.error(
+          "Unable to verify your current session, please log in again"
+        );
         return;
       }
-      
+
       const { error: signInError } = await supabase.auth.signInWithPassword({
         email: user.email,
-        password: currentPassword
+        password: currentPassword,
       });
-      
+
       if (signInError) {
         toast.error("Current password is incorrect");
         setIsChangingPassword(false);
         return;
       }
-      
+
       // Update the password
       const { error: updateError } = await supabase.auth.updateUser({
-        password: newPassword
+        password: newPassword,
       });
-      
+
       if (updateError) {
         toast.error(`Password update failed: ${updateError.message}`);
         setIsChangingPassword(false);
         return;
       }
-      
+
       // Success
       toast.success("Password updated successfully");
       setCurrentPassword("");
       setNewPassword("");
       setConfirmPassword("");
-      
     } catch (error) {
       console.error("Password change error:", error);
       toast.error("An error occurred while changing your password");
@@ -214,8 +214,92 @@
     }
   };
 
-  if (!user || user.role !== 'producer') {
->>>>>>> 2f432a96
+  const handlePasswordChange = async (e: React.FormEvent) => {
+    e.preventDefault();
+
+    // Validate passwords
+    if (!currentPassword) {
+      toast.error("Please enter your current password");
+      return;
+    }
+
+    if (!newPassword) {
+      toast.error("Please enter a new password");
+      return;
+    }
+
+    if (newPassword.length < 8) {
+      toast.error("New password must be at least 8 characters long");
+      return;
+    }
+
+    if (!/[A-Z]/.test(newPassword)) {
+      toast.error("New password must include at least one uppercase letter");
+      return;
+    }
+
+    if (!/[0-9]/.test(newPassword)) {
+      toast.error("New password must include at least one number");
+      return;
+    }
+
+    if (!/[!@#$%^&*(),.?":{}|<>]/.test(newPassword)) {
+      toast.error("New password must include at least one special character");
+      return;
+    }
+
+    if (newPassword !== confirmPassword) {
+      toast.error("New password and confirmation do not match");
+      return;
+    }
+
+    try {
+      setIsChangingPassword(true);
+
+      // Verify current password by attempting to sign in
+      if (!user?.email) {
+        toast.error(
+          "Unable to verify your current session, please log in again"
+        );
+        return;
+      }
+
+      const { error: signInError } = await supabase.auth.signInWithPassword({
+        email: user.email,
+        password: currentPassword,
+      });
+
+      if (signInError) {
+        toast.error("Current password is incorrect");
+        setIsChangingPassword(false);
+        return;
+      }
+
+      // Update the password
+      const { error: updateError } = await supabase.auth.updateUser({
+        password: newPassword,
+      });
+
+      if (updateError) {
+        toast.error(`Password update failed: ${updateError.message}`);
+        setIsChangingPassword(false);
+        return;
+      }
+
+      // Success
+      toast.success("Password updated successfully");
+      setCurrentPassword("");
+      setNewPassword("");
+      setConfirmPassword("");
+    } catch (error) {
+      console.error("Password change error:", error);
+      toast.error("An error occurred while changing your password");
+    } finally {
+      setIsChangingPassword(false);
+    }
+  };
+
+  if (!user || user.role !== "producer") {
     return (
       <MainLayout>
         <div className="container py-16 pb-32">
@@ -352,7 +436,9 @@
           <TabsContent value="account">
             <Card>
               <CardHeader>
-                <CardTitle className="text-xl md:text-2xl">Account Security</CardTitle>
+                <CardTitle className="text-xl md:text-2xl">
+                  Account Security
+                </CardTitle>
                 <CardDescription className="text-sm md:text-base">
                   Change your password to keep your account secure
                 </CardDescription>
@@ -362,33 +448,35 @@
                   <div className="space-y-4">
                     <div className="space-y-2">
                       <Label htmlFor="current-password">Current Password</Label>
-                      <Input 
+                      <Input
                         id="current-password"
-                        type="password" 
+                        type="password"
                         value={currentPassword}
                         onChange={(e) => setCurrentPassword(e.target.value)}
                         placeholder="Enter your current password"
                         className="bg-background"
                       />
                     </div>
-                    
+
                     <div className="space-y-2">
                       <Label htmlFor="new-password">New Password</Label>
-                      <Input 
+                      <Input
                         id="new-password"
-                        type="password" 
+                        type="password"
                         value={newPassword}
                         onChange={(e) => setNewPassword(e.target.value)}
                         placeholder="Enter your new password"
                         className="bg-background"
                       />
                     </div>
-                    
+
                     <div className="space-y-2">
-                      <Label htmlFor="confirm-password">Confirm New Password</Label>
-                      <Input 
+                      <Label htmlFor="confirm-password">
+                        Confirm New Password
+                      </Label>
+                      <Input
                         id="confirm-password"
-                        type="password" 
+                        type="password"
                         value={confirmPassword}
                         onChange={(e) => setConfirmPassword(e.target.value)}
                         placeholder="Confirm your new password"
@@ -396,7 +484,7 @@
                       />
                     </div>
                   </div>
-                  
+
                   <div className="text-sm text-muted-foreground">
                     <p>Password requirements:</p>
                     <ul className="list-disc list-inside pl-2 mt-1 space-y-1">
@@ -406,13 +494,15 @@
                       <li>At least one special character</li>
                     </ul>
                   </div>
-                  
-                  <Button 
-                    type="submit" 
+
+                  <Button
+                    type="submit"
                     disabled={isChangingPassword}
                     className="w-full md:w-auto"
                   >
-                    {isChangingPassword ? "Updating Password..." : "Update Password"}
+                    {isChangingPassword
+                      ? "Updating Password..."
+                      : "Update Password"}
                   </Button>
                 </form>
               </CardContent>
