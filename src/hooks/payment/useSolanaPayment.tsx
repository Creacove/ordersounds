--- conflicted
+++ resolved
@@ -1,7 +1,7 @@
 import { useWallet, useConnection } from '@solana/wallet-adapter-react';
 import { useState } from 'react';
 import { toast } from 'sonner';
-import { processPurchase, isValidSolanaAddress, processMultiplePayments } from '@/utils/payment/solanaTranscations';
+import { processPurchase, isValidSolanaAddress, processMultiplePayments } from '@/utils/payment/solanaTransactions';
 import { supabase } from '@/integrations/supabase/client';
 
 interface ProductData {
@@ -71,19 +71,12 @@
         const { data: orderData, error: orderError } = await supabase
           .from('orders')
           .insert({
-<<<<<<< HEAD
-            user_id: userData.user.id,
-            total_amount: amount,
-            status: 'completed',
-            transaction_signatures: [signature]
-=======
             buyer_id: userData.user.id,
             total_price: amount,
             status: 'completed', // Ensure status is always completed for successful purchases
             transaction_signatures: [signature],
             payment_method: 'solana',
             currency_used: 'USDC'
->>>>>>> 9605fe71
           })
           .select()
           .single();
